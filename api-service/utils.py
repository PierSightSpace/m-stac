--- conflicted
+++ resolved
@@ -6,11 +6,7 @@
 
 # Third-Party Imports
 from fastapi import HTTPException
-<<<<<<< HEAD
 from shapely import wkb, wkt, to_geojson
-=======
-from shapely import wkt, wkb, to_geojson
->>>>>>> 94b2d70a
 import pandas as pd
 import geopandas as gpd
 
@@ -48,11 +44,7 @@
     """
     coords = list(geometry_data.exterior.coords)
     return coords
-<<<<<<< HEAD
 
-=======
-    
->>>>>>> 94b2d70a
 
 
 def build_products(stac_obj) -> stac.StacBase:
@@ -104,6 +96,11 @@
     Returns:
         A list of dictionaries representing the serialized records.
     """
+    df = pd.DataFrame(rows, columns=keys)
+    gdf = gpd.GeoDataFrame(df,geometry=gpd.GeoSeries.from_wkb(df['bounding_box_wkb'], crs="EPSG:4326"))
+    gdf = gdf.drop(columns=['bounding_box_wkb'])
+    gdf = gdf.rename(columns={'geometry': 'bounding_box_wkb'})
+    result = gdf.to_dict(orient='records')
     df = pd.DataFrame(rows, columns=keys)
     gdf = gpd.GeoDataFrame(df,geometry=gpd.GeoSeries.from_wkb(df['bounding_box_wkb'], crs="EPSG:4326"))
     gdf = gdf.drop(columns=['bounding_box_wkb'])
