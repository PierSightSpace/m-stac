# Imports
# Standard Library Imports
import json
from typing import Optional

# Third-Party Imports
from fastapi import FastAPI, HTTPException, Query, Request
from sqlalchemy.ext.asyncio import AsyncSession
from sqlalchemy import text
from starlette.middleware.httpsredirect import HTTPSRedirectMiddleware
from starlette.middleware.trustedhost import TrustedHostMiddleware
from shapely import wkb, wkt, to_geojson
from shapely.geometry import LinearRing
import geopandas as gpd
from datetime import datetime
from contextlib import asynccontextmanager
from urllib.parse import urlparse, parse_qs, urlencode

# Local Imports
from database.duck import duckdb_connection
from database.postgre import engine
from models import stac as stac_model, log_entry as log_model
from schemas import stac, catalog
from middlewares.jwt_auth_middleware import JWTAuthMiddleware
from middlewares.logg_middleware import LoggMiddleware
from utils import convert_to_datetime


@asynccontextmanager
async def lifespan(app: FastAPI):
    async with engine.begin() as conn:
        await conn.run_sync(stac_model.Base.metadata.create_all)
        await conn.run_sync(log_model.Base.metadata.create_all)
        print("🏪Database is ready")
    yield
    await engine.dispose()
        
        
app = FastAPI(lifespan=lifespan)


############################################################################################################
# Middlewares
############################################################################################################
<<<<<<< HEAD
# app.add_middleware(HTTPSRedirectMiddleware)
app.add_middleware(TrustedHostMiddleware, allowed_hosts=["127.0.0.1", "localhost"])
# app.add_middleware(JWTAuthMiddleware)
# app.add_middleware(LoggMiddleware)
=======
app.add_middleware(HTTPSRedirectMiddleware)
app.add_middleware(TrustedHostMiddleware, allowed_hosts=["m-stac-1.onrender.com", "m-stac.onrender.com", "127.0.0.1", "localhost"])
app.add_middleware(JWTAuthMiddleware)
app.add_middleware(LoggMiddleware)
>>>>>>> b74219d4


ALLOWED_PLATFORM = {"VARUNA-1", "VARUNA-2", "VARUNA-3"}
LIMIT = 7
OFFSET = 0


############################################################################################################
# Utility Functions
############################################################################################################
def extract_geometry_coords(geometry_data):
    stac_geojson_str = to_geojson(geometry_data, indent=2)
    stac_geojson = json.loads(stac_geojson_str)
    geom_coords = stac_geojson["coordinates"]
    return geom_coords


def build_products(stac_obj) -> stac.StacBase:
    geom_coords = extract_geometry_coords(stac_obj["geometry"])
    geom_obj = stac.Geometry(coordinates=geom_coords)
    return stac.StacBase(
        id=stac_obj["id"],
        type="Feature",
        geometry_type="Polygon",
        geometry_coordinates=geom_obj, 
        beam_mode=stac_obj["beam_mode"],
        browse=stac_obj["browse"],
        bytes=stac_obj["bytes"],
        center_lat=stac_obj["center_lat"],
        center_lon=stac_obj["center_lon"],
        file_id=stac_obj["file_id"],
        file_name=stac_obj["file_name"],
        flight_direction=stac_obj["flight_direction"],
        frame_number=stac_obj["frame_number"],
        granule_type=stac_obj["granule_type"],
        group_id=stac_obj["group_id"],
        md5_sum=stac_obj["md5_sum"],
        orbit=stac_obj["orbit"],
        path_number=stac_obj["path_number"],
        pge_version=stac_obj["pge_version"],
        platform=stac_obj["platform"],
        polarization=stac_obj["polarization"],
        processing_date=stac_obj["processing_date"],
        processing_level=stac_obj["processing_level"],
        s3_urls=stac_obj["s3_urls"],
        scene_name=stac_obj["scene_name"],
        sensor=stac_obj["sensor"],
        start_time=stac_obj["start_time"],
        stop_time=stac_obj["stop_time"],
        url=stac_obj["url"],
    )


def serialize_rows(dataframe):
    """
    Serialize a list of tuples (rows) to a JSON-serializable list of dicts.
    Converts bytes fields to hex strings.
    """
    dataframe['geometry'] = dataframe['geometry_coordinates'].apply(lambda x: wkb.loads(x) if x else None)
    gdf = gpd.GeoDataFrame(dataframe, geometry='geometry', crs='EPSG:4326')
    result =  gdf.to_dict(orient='records')

    for res in result:
        for key, value in res.items():
            import math
            if isinstance(value, float) and math.isnan(value):
                res[key] = None
    return result
        
def validate_coordinates(coordinates: Optional[str]):
    """
    Validates whether the goemetry or its type is valid or not
    """
    if coordinates is not None:
        try: 
            geometry = wkt.loads(coordinates)
        except Exception:
            raise HTTPException(status_code=422, detail="Invalid coordinates; Must be in WKT format")
                    

def validate_time(time: Optional[str], field_name):
    if time is not None:
        try:
            if time.endswith('Z'):
                time=time[:-1]
            datetime.fromisoformat(time)
        except Exception:
            raise HTTPException(status_code=422, detail=f"Invalid {field_name}; Must be in ISO 8601 datetime.")
        

def validate_inputs(coordinates, start_time, stop_time):
    validate_coordinates(coordinates)
    validate_time(start_time, field_name="start_time")
    validate_time(stop_time, field_name="stop_time")
############################################################################################################
# API End-Points
############################################################################################################
@app.get("/eodata/v1/catalog", response_model=catalog.CatalogBase)
async def get_piersight_catalog():
    '''Catalog of the PierSight'''
    catalog_result = {
        "type": "Catalog",
        "id": "PierSight Space Maritime Servilliance Data",
        "title": "PierSight Catalog",
        "stac_version": "1.0.0",
        "links": [],
        "stac_extensions": []
    }
    return catalog_result


@app.get("/eodata/v1/stacs/all", response_model=stac.StacOutputBase)
async def get_all_stacs(
    request: Request,
    coordinates: Optional[str] = Query(None),
    start_time: Optional[str] = Query(None),
    stop_time: Optional[str] = Query(None),
    num: Optional[int] = Query(None),
    limit: Optional[int] = Query(LIMIT, ge=1, le=100),
    offset: Optional[int] = Query(OFFSET, ge=0)
):
    '''Retrives all the stac from the database'''    
    validate_inputs(coordinates, start_time, stop_time)
    conn = duckdb_connection()
        
    base_query = f"""SELECT * FROM read_parquet('s3://piersight-stac/stac_*.parquet') """

    start_time = convert_to_datetime(start_time)
    stop_time = convert_to_datetime(stop_time)
    
    if start_time > stop_time:
        raise HTTPException(status_code=400, detail=f"start_time: {start_time} is exceeding stop_time: {stop_time}")
    
    num_and_limit_flag = False
    try:
        if coordinates:
            input_wkt = wkt.dumps(wkt.loads(coordinates))
            spatial_query = (base_query + f"WHERE ST_Intersects(ST_GeomFromHEXWKB(geometry_coordinates),ST_GeomFromText('{input_wkt}')) ")
            if start_time and stop_time:
                spatial_query += f"AND start_time >= '{start_time}' AND stop_time <= '{stop_time}' "
            if num and num<limit:
                limit = num
                spatial_query += f"LIMIT {limit} "
                num_and_limit_flag = True
            if num_and_limit_flag==False and limit:
                spatial_query += f"LIMIT {limit} "
            if offset:
                spatial_query += f"OFFSET {offset}"
            dataframe = conn.execute(spatial_query).df()
                        
        elif not coordinates:   
            norm_query = base_query
            if start_time and stop_time:
                norm_query += f"WHERE start_time >= '{start_time}' AND stop_time <= '{stop_time}' "
            if num and num<limit:
                limit = num
                norm_query += f"LIMIT {limit} "
                num_and_limit_flag = True
            if num_and_limit_flag==False and limit:
                norm_query += f"LIMIT {limit} "
            if offset:
                norm_query += f"OFFSET {offset}"
            dataframe = conn.execute(norm_query).df()
        data=serialize_rows(dataframe)
    finally:
        conn.close()
        
    if not data:
        raise HTTPException(status_code=404, detail="No data found for given input")
        
    products = [build_products(stac_obj) for stac_obj in data]   
    next_url = None
    if ((num and (limit+offset)<num) and (num and offset<num)) or not num:
        if len(products) == limit and limit != num:
            parsed_url = urlparse(str(request.url))
            params = parse_qs(parsed_url.query)
            if not params:
                params = {}
            
            if coordinates:
                params['coordinates'] = [str(coordinates)]   
            if start_time and stop_time:
                params['start_time'] = [str(start_time)]
                params['stop_time'] = [str(stop_time)]  
            if limit:
                params['limit'] = [str(limit)]
            if offset:
                params['offset'] = [str(limit+offset)]
            else:
                params['offset'] = [str(limit)]
            
            base_url = parsed_url._replace(query="") 
            next_url = base_url.geturl() + "?" + urlencode(params, doseq=True)
            
    return stac.StacOutputBase(total_count=len(products), products=products, next=next_url)


@app.get("/eodata/v1/stacs/satellite/{platform}", response_model=stac.StacOutputBase)
async def get_satellite_stac_data(
    platform: str,
    request: Request,
    coordinates: Optional[str] = Query(None),
    start_time: Optional[str] = Query(None),
    stop_time: Optional[str] = Query(None),
    num: Optional[int] = Query(None),
    limit: Optional[int] = Query(LIMIT, ge=1, le=15),
    offset: Optional[int] = Query(OFFSET, ge=0),
):
    '''Retrives all the stac from the database as per the satellite/products'''
    if platform not in ALLOWED_PLATFORM:                  
        raise HTTPException(status_code=400, detail="Invalid satellite")

    validate_inputs(coordinates, start_time, stop_time)
    conn = duckdb_connection()
    
    base_query = f"""SELECT * FROM read_parquet('s3://piersight-stac/stac_*.parquet') WHERE platform = '{platform}' """

    start_time = convert_to_datetime(start_time)
    stop_time = convert_to_datetime(stop_time)
    
    num_and_limit_flag = False
    try: 
        if coordinates:
            input_wkt = wkt.dumps(wkt.loads(coordinates))
            spatial_query = (base_query + f"AND ST_Intersects(ST_GeomFromHEXWKB(geometry_coordinates),ST_GeomFromText('{input_wkt}')) ")
            if start_time and stop_time:
                spatial_query += f"AND start_time >= '{start_time}' AND stop_time <= '{stop_time}' "
            if num and num<limit:
                limit = num
                spatial_query += f"LIMIT {limit} "
                num_and_limit_flag = True
            if num_and_limit_flag==False and limit:
                spatial_query += f"LIMIT {limit} "
            if offset:
                spatial_query += f"OFFSET {offset}"
            dataframe = conn.execute(spatial_query).df()
                        
        elif not coordinates:   
            norm_query = base_query     
            if start_time and stop_time:
                norm_query += f"AND start_time >= '{start_time}' AND stop_time <= '{stop_time}' "
            if num and num<limit:
                limit = num
                norm_query += f"LIMIT {limit} "
                num_and_limit_flag = True
            if num_and_limit_flag==False and limit:
                norm_query += f"LIMIT {limit} "
            if offset:
                norm_query += f"OFFSET {offset}"
            dataframe = conn.execute(norm_query).df()
        data=serialize_rows(dataframe)
    finally:
        conn.close()
    
    if not data:
        raise HTTPException(status_code=404, detail=f"No data found for the satellite: {platform}")
    
    products = [build_products(stac_obj) for stac_obj in data]
    next_url = None
    if ((num and (limit+offset)<num) and (num and offset<num)) or not num:
        if len(products) == limit and limit != num:
            parsed_url = urlparse(str(request.url))
            params = parse_qs(parsed_url.query)
            if not params:
                params = {}
            
            if coordinates:
                params['coordinates'] = [str(coordinates)]   
            if start_time and stop_time:
                params['start_time'] = [str(start_time)]
                params['stop_time'] = [str(stop_time)]  
            if limit:
                params['limit'] = [str(limit)]
            if offset:
                params['offset'] = [str(limit+offset)]
            else:
                params['offset'] = [str(limit)]
            
            base_url = parsed_url._replace(query="") 
            next_url = base_url.geturl() + "?" + urlencode(params, doseq=True)

    return stac.StacOutputBase(total_count=len(products), products=products, next=next_url)<|MERGE_RESOLUTION|>--- conflicted
+++ resolved
@@ -5,12 +5,10 @@
 
 # Third-Party Imports
 from fastapi import FastAPI, HTTPException, Query, Request
-from sqlalchemy.ext.asyncio import AsyncSession
 from sqlalchemy import text
 from starlette.middleware.httpsredirect import HTTPSRedirectMiddleware
 from starlette.middleware.trustedhost import TrustedHostMiddleware
 from shapely import wkb, wkt, to_geojson
-from shapely.geometry import LinearRing
 import geopandas as gpd
 from datetime import datetime
 from contextlib import asynccontextmanager
@@ -19,7 +17,7 @@
 # Local Imports
 from database.duck import duckdb_connection
 from database.postgre import engine
-from models import stac as stac_model, log_entry as log_model
+from models import log_entry as log_model
 from schemas import stac, catalog
 from middlewares.jwt_auth_middleware import JWTAuthMiddleware
 from middlewares.logg_middleware import LoggMiddleware
@@ -29,7 +27,6 @@
 @asynccontextmanager
 async def lifespan(app: FastAPI):
     async with engine.begin() as conn:
-        await conn.run_sync(stac_model.Base.metadata.create_all)
         await conn.run_sync(log_model.Base.metadata.create_all)
         print("🏪Database is ready")
     yield
@@ -42,19 +39,13 @@
 ############################################################################################################
 # Middlewares
 ############################################################################################################
-<<<<<<< HEAD
 # app.add_middleware(HTTPSRedirectMiddleware)
-app.add_middleware(TrustedHostMiddleware, allowed_hosts=["127.0.0.1", "localhost"])
-# app.add_middleware(JWTAuthMiddleware)
-# app.add_middleware(LoggMiddleware)
-=======
-app.add_middleware(HTTPSRedirectMiddleware)
 app.add_middleware(TrustedHostMiddleware, allowed_hosts=["m-stac-1.onrender.com", "m-stac.onrender.com", "127.0.0.1", "localhost"])
 app.add_middleware(JWTAuthMiddleware)
 app.add_middleware(LoggMiddleware)
->>>>>>> b74219d4
-
-
+
+
+BASE_QUERY = f"""SELECT * FROM read_parquet('s3://piersight-stac/stac_*.parquet') """
 ALLOWED_PLATFORM = {"VARUNA-1", "VARUNA-2", "VARUNA-3"}
 LIMIT = 7
 OFFSET = 0
@@ -177,20 +168,18 @@
     '''Retrives all the stac from the database'''    
     validate_inputs(coordinates, start_time, stop_time)
     conn = duckdb_connection()
-        
-    base_query = f"""SELECT * FROM read_parquet('s3://piersight-stac/stac_*.parquet') """
 
     start_time = convert_to_datetime(start_time)
     stop_time = convert_to_datetime(stop_time)
     
-    if start_time > stop_time:
+    if start_time and stop_time and start_time > stop_time:
         raise HTTPException(status_code=400, detail=f"start_time: {start_time} is exceeding stop_time: {stop_time}")
     
     num_and_limit_flag = False
     try:
         if coordinates:
             input_wkt = wkt.dumps(wkt.loads(coordinates))
-            spatial_query = (base_query + f"WHERE ST_Intersects(ST_GeomFromHEXWKB(geometry_coordinates),ST_GeomFromText('{input_wkt}')) ")
+            spatial_query = (BASE_QUERY + f"WHERE ST_Intersects(ST_GeomFromHEXWKB(geometry_coordinates),ST_GeomFromText('{input_wkt}')) ")
             if start_time and stop_time:
                 spatial_query += f"AND start_time >= '{start_time}' AND stop_time <= '{stop_time}' "
             if num and num<limit:
@@ -204,7 +193,7 @@
             dataframe = conn.execute(spatial_query).df()
                         
         elif not coordinates:   
-            norm_query = base_query
+            norm_query = BASE_QUERY
             if start_time and stop_time:
                 norm_query += f"WHERE start_time >= '{start_time}' AND stop_time <= '{stop_time}' "
             if num and num<limit:
@@ -266,9 +255,13 @@
         raise HTTPException(status_code=400, detail="Invalid satellite")
 
     validate_inputs(coordinates, start_time, stop_time)
+    
+    if start_time and stop_time and start_time > stop_time:
+        raise HTTPException(status_code=400, detail=f"start_time: {start_time} is exceeding stop_time: {stop_time}")
+    
     conn = duckdb_connection()
     
-    base_query = f"""SELECT * FROM read_parquet('s3://piersight-stac/stac_*.parquet') WHERE platform = '{platform}' """
+    platform_query = BASE_QUERY + f"""WHERE platform = '{platform}' """
 
     start_time = convert_to_datetime(start_time)
     stop_time = convert_to_datetime(stop_time)
@@ -277,7 +270,7 @@
     try: 
         if coordinates:
             input_wkt = wkt.dumps(wkt.loads(coordinates))
-            spatial_query = (base_query + f"AND ST_Intersects(ST_GeomFromHEXWKB(geometry_coordinates),ST_GeomFromText('{input_wkt}')) ")
+            spatial_query = (platform_query + f"AND ST_Intersects(ST_GeomFromHEXWKB(geometry_coordinates),ST_GeomFromText('{input_wkt}')) ")
             if start_time and stop_time:
                 spatial_query += f"AND start_time >= '{start_time}' AND stop_time <= '{stop_time}' "
             if num and num<limit:
@@ -291,7 +284,7 @@
             dataframe = conn.execute(spatial_query).df()
                         
         elif not coordinates:   
-            norm_query = base_query     
+            norm_query = platform_query     
             if start_time and stop_time:
                 norm_query += f"AND start_time >= '{start_time}' AND stop_time <= '{stop_time}' "
             if num and num<limit:
